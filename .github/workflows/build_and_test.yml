--- conflicted
+++ resolved
@@ -84,12 +84,7 @@
 
     - name: build-ufs-utils
       run: |
-<<<<<<< HEAD
-        export ESMFMKFILE=~/lib/esmf.mk
-=======
         export ESMFMKFILE=~/esmf/lib/esmf.mk
-        export ESMF_DIR=~/esmf-ESMF_8_0_1
->>>>>>> 3e8ae5dc
         cd ufs_utils
         mkdir build && cd build
         cmake .. -DCMAKE_PREFIX_PATH=~
